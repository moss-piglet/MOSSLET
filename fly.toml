# fly.toml app configuration file generated for mosslet on 2024-06-29T13:57:04-04:00
#
# See https://fly.io/docs/reference/configuration/ for information about how to use this file.
#

app = 'mosslet'
kill_signal = 'SIGTERM'
swap_size_mb = 512
primary_region = 'ewr'

[deploy]
  release_command = '/app/bin/migrate'

[env]
  DNS_CLUSTER_QUERY = 'mosslet.internal'
<<<<<<< HEAD
  PORT = '8080'
=======
  PHX_SERVER = 'true'
  
>>>>>>> 95eaad9a

[http_service]
  internal_port = 8080
  force_https = true
  min_machines_running = 1
  auto_stop_machines = 'suspend'
  auto_start_machines = true
  processes = ['app']

  [http_service.concurrency]
    type = 'connections'
    hard_limit = 500
    soft_limit = 400

[[vm]]
  memory = '4gb'
  cpu_kind = 'shared'
  cpus = 2<|MERGE_RESOLUTION|>--- conflicted
+++ resolved
@@ -13,12 +13,8 @@
 
 [env]
   DNS_CLUSTER_QUERY = 'mosslet.internal'
-<<<<<<< HEAD
-  PORT = '8080'
-=======
   PHX_SERVER = 'true'
   
->>>>>>> 95eaad9a
 
 [http_service]
   internal_port = 8080
